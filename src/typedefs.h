--- conflicted
+++ resolved
@@ -33,13 +33,8 @@
 
 #define KL_COST 1
 #define CHISQR_COST 2
-<<<<<<< HEAD
-#define POISSON_COST 3
-#define COST CHISQR_COST
-=======
 #define SMPLCHISQR_COST 3
 #define POISSON_COST 4
-#define COST POISSON_COST
->>>>>>> 12ba7f3d
+#define COST SMPLCHISQR_COST
 
 #endif