--- conflicted
+++ resolved
@@ -60,23 +60,6 @@
 	-./xzeroin
 	@echo "ALL UNIT TESTS WERE COMPLETED."
 
-<<<<<<< HEAD
-LINEAGES := lineages.o misc.o lblndx.o binary.o
-lineages : $(lineages)
-	$(CC) $(CFLAGS) -o $@ $(LINEAGES) $(lib)
-
-LEGOSIM := legosim.o addrparmap.o patprob.o gptree.o binary.o jobqueue.o \
-  misc.o parse.o branchtab.o popnodetab.o lblndx.o tokenizer.o param.o \
-  parstore.o popnode.o gene.o dprintf.o rngseed.o dtnorm.o tinyexpr.o \
-  strparmap.o sampndx.o
-legosim : $(LEGOSIM)
-	$(CC) $(CFLAGS) -o $@ $(LEGOSIM) $(lib)
-
-LEGOFIT := legofit.o addrparmap.o patprob.o gptree.o binary.o jobqueue.o \
-  misc.o parse.o branchtab.o popnodetab.o lblndx.o tokenizer.o parstore.o \
-  popnode.o gene.o cost.o diffev.o dprintf.o rngseed.o simsched.o dtnorm.o \
-  tinyexpr.o state.o strparmap.o param.o pointbuff.o sampndx.o
-=======
 LEGOSIM := legosim.o addrparmap.o binary.o branchtab.o dprintf.o dtnorm.o \
    error.o eventlst.o gene.o gptree.o jobqueue.o lblndx.o network.o misc.o \
    param.o parse.o parstore.o patprob.o popnode.o rngseed.o sampndx.o \
@@ -93,21 +76,15 @@
    strptrmap.o tinyexpr.o tokenizer.o ptrptrmap.o ptrqueue.o strint.o \
    mctree.o matcoal.o segment.o eventlst.o idset.o idsetset.o ptrlst.o \
    rational.o comb.o u64i64map.o setpart.o u64u64map.o
->>>>>>> 2595580c
 legofit : $(LEGOFIT)
 	$(CC) $(CFLAGS) -o $@ $(LEGOFIT) $(lib)
 
 PCLGO := pclgo.o misc.o strdblqueue.o gptree.o parstore.o param.o popnode.o \
-<<<<<<< HEAD
-  gene.o addrparmap.o branchtab.o lblndx.o strparmap.o dtnorm.o dprintf.o \
-  tinyexpr.o tokenizer.o parse.o binary.o popnodetab.o sampndx.o
-=======
   gene.o addrparmap.o branchtab.o lblndx.o dtnorm.o dprintf.o \
   tinyexpr.o tokenizer.o parse.o binary.o strptrmap.o sampndx.o network.o \
   error.o ptrptrmap.o ptrqueue.o strint.o mctree.o segment.o eventlst.o \
   idsetset.o matcoal.o ptrlst.o comb.o idset.o u64i64map.o rational.o \
   setpart.o u64u64map.o
->>>>>>> 2595580c
 pclgo : $(PCLGO)
 	$(CC) $(CFLAGS) -o $@ $(PCLGO) $(lib)
 
